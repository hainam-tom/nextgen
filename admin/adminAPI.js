--- conflicted
+++ resolved
@@ -32,7 +32,6 @@
 function updateAccount(id, account) { return apiFetch(`/accounts/${id}`, { method: 'put', data: account }); }
 function deleteAccount(id) { return apiFetch(`/accounts/${id}`, { method: 'delete' }); }
 
-<<<<<<< HEAD
 window.AdminAPI = {
   getProducts,
   getProduct,
@@ -44,7 +43,4 @@
   createAccount,
   updateAccount,
   deleteAccount,
-};
-=======
-window.AdminAPI = { getProducts, getProduct, createProduct, updateProduct, deleteProduct, getAccounts, getAccount, createAccount, updateAccount, deleteAccount };
->>>>>>> 96c531bd
+};